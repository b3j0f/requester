# -*- coding: utf-8 -*-

# --------------------------------------------------------------------
# The MIT License (MIT)
#
# Copyright (c) 2016 Jonathan Labéjof <jonathan.labejof@gmail.com>
#
# Permission is hereby granted, free of charge, to any person obtaining a copy
# of this software and associated documentation files (the "Software"), to deal
# in the Software without restriction, including without limitation the rights
# to use, copy, modify, merge, publish, distribute, sublicense, and/or sell
# copies of the Software, and to permit persons to whom the Software is
# furnished to do so, subject to the following conditions:
#
# The above copyright notice and this permission notice shall be included in
# all copies or substantial portions of the Software.
#
# THE SOFTWARE IS PROVIDED "AS IS", WITHOUT WARRANTY OF ANY KIND, EXPRESS OR
# IMPLIED, INCLUDING BUT NOT LIMITED TO THE WARRANTIES OF MERCHANTABILITY,
# FITNESS FOR A PARTICULAR PURPOSE AND NONINFRINGEMENT. IN NO EVENT SHALL THE
# AUTHORS OR COPYRIGHT HOLDERS BE LIABLE FOR ANY CLAIM, DAMAGES OR OTHER
# LIABILITY, WHETHER IN AN ACTION OF CONTRACT, TORT OR OTHERWISE, ARISING FROM,
# OUT OF OR IN CONNECTION WITH THE SOFTWARE OR THE USE OR OTHER DEALINGS IN THE
# SOFTWARE.
# --------------------------------------------------------------------

"""Read module."""

from collections import Iterable

from ..expr import Expression as E, Function as F

from .base import CRUDElement
from .join import Join


__all__ = ['Read', 'Cursor']


class Read(CRUDElement):
    """In charge of parameterize a reading request.

    Execution is done in calling it or in using the getslice method.
    Result is a Cursor."""

    __slots__ = [
        '_distinct', '_select', '_offset', '_limit', '_orderby', '_groupby',
        '_scope', '_join'
    ] + CRUDElement.__slots__

    def __init__(
            self,
            distinct=False, select=None, offset=None, limit=None, orderby=None,
            groupby=None, join=None, scope=None, *args, **kwargs
    ):
        """
        :param list select: data to select.
        :param int offset: data to avoid.
        :param int limit: max number of data to retrieve.
        :param list orderby: data sorting.
        :param Expression groupby: data field group.
        :param Join join: join.
        :param list scope: scope.
        """

        super(Read, self).__init__(*args, **kwargs)

        # initialize protected properties
        self._distinct = False
        self._select = ()
        self._offset = None
        self._limit = None
        self._orderby = ()
        self._groupby = None
        self._join = None
        self._scope = None

        # set parameters
        self.distinct(distinct)

        if select is not None:
            self.select(*select)

        if offset is not None:
            self.offset(offset)

        if limit is not None:
            self.limit(limit)

        if orderby is not None:
            self.orderby(*orderby)

        if groupby is not None:
            self.groupby(groupby)

        if join is not None:
            self.join(join)

        if scope is not None:
            self.scope(scope)

    def distinct(self, *value):
        """Get or set distinct if value is not empty.

        :param bool value: value to set.
        :return: depending on value. If empty, return this distinct, otherwise
            this.
        :rtype: int or Read
        """
        if value:
            value = value[0]

            if not isinstance(value, bool):
                raise TypeError(
                    'Wrong value {0}. {1} expected'.format(value, bool)
                )

            self._distinct = value
            result = self

        else:
            result = self._distinct

        return result

    def offset(self, *value):
        """Get or set offset if value is not empty.

        :param int value: value to set.
        :return: depending on value. If empty, return this offset, otherwise
            this.
        :rtype: int or Read
        """
        if value:
            value = value[0]

            if not isinstance(value, int):
                raise TypeError(
                    'Wrong value {0}. {1} expected'.format(value, int)
                )

            self._offset = value
            result = self

        else:
            result = self._offset

        return result

    def limit(self, *value):
        """Get or set limit if value is not empty.

        :param int value: value to set.
        :return: depending on value. If empty, return this limit, otherwise
            this.
        :rtype: int or Read
        """
        if value:
            value = value[0]

            if not isinstance(value, int):
                raise TypeError(
                    'Wrong value {0}. {1} expected'.format(value, int)
                )

            result = self
            self._limit = value

        else:
            result = self._limit

        return result

    def orderby(self, *values):
        """Get or set orderby if value is not empty.

        :param tuple values: value to set.
        :return: depending on value. If empty, return this orderby, otherwise
            this.
        :rtype: tuple or Read
        """
        if values:
            self._orderby = values
            result = self

        else:
            result = self._orderby

        return result

    def groupby(self, *value):
        """Get or set groupby if value is not empty.

<<<<<<< HEAD
        :param int value: value to set.
        :return: depending on value. If empty, return this groupby, otherwise
=======
        :param value: value to set.
        :type value: b3j0f.requester.request.expr.{Expression,Function}
        :return: depending on value. If empty, return this offset, otherwise
>>>>>>> 229c729c
            this.
        :rtype: b3j0f.requester.request.expr.{Expression,Function} or Read
        """
        if value:
            value = value[0]

            if not isinstance(value, E) or isinstance(value, F):
                raise TypeError(
                    'Wrong value {0}. {1} or {2} expected'.format(value, E, F)
                )

            result = self
            self._groupby = value

        else:
            result = self._groupby

        return result

    def select(self, *values):
        """Get or set select if value is not empty.

        :param tuple value: value to set.
        :return: depending on value. If empty, return this select, otherwise
            this.
        :rtype: tuple or Read
        """
        if values:
            self._select = values
            result = self

        else:
            result = self._select

        return result

    def scope(self, *values):
        """Get or set scope if value is not empty.

        :param tuple value: value to set.
        :return: depending on value. If empty, return this scope, otherwise
            this.
        :rtype: tuple or Read
        """
        if values:
            self._scope = values
            result = self

        else:
            result = self._scope

        return result

    def join(self, *value):
        """Get or set join if value is not empty.

        :param Join value: value to set.
        :return: depending on value. If empty, return this join, otherwise
            this.
        :rtype: Join or Read
        """
        if value:
            value = value[0]

            if not isinstance(value, Join):
                raise TypeError(
                    'Wrong value {0}. {1} expected'.format(
                        value, Join
                    )
                )

            self._join = value
            result = self

        else:
            result = self._join

        return result

    def __getslice__(self, start, stop):
        """Set offset and limit and execute the selection.

        :param int start: offset property.
        :param int stop: limit property.
        :return: selection execution result.
        :rtype: Cursor"""

        if start is not None:
            self._offset = start

        if stop is not None:
            self._limit = stop

        return self()

    def __getitem__(self, key):

        if not isinstance(key, slice):
            key = slice(key, key + 1)

        return self.__getslice__(key.start, key.stop)

    def __repr__(self):

        result = 'READ '

        if self._distinct:
            result += 'DISTINCT '

        if self._select:
            items = [repr(item) for item in self._select]
            select = ', '.join(items)

        else:
            select = 'ALL'

        result += '{0} '.format(select)

        if (
            self._limit or self._offset or self._groupby or self._orderby or
            self._join
        ):
            if self._limit is not None:
                result += 'LIMIT {0} '.format(repr(self._limit))

            if self._offset is not None:
                result += 'OFFSET {0} '.format(repr(self._offset))

<<<<<<< HEAD
            if self._groupby is not None:
=======
            if self._groupby:
>>>>>>> 229c729c
                result += 'GROUP BY {0} '.format(repr(self._groupby))

            if self._orderby:
                items = [repr(item) for item in self._orderby]
                result += 'ORDER BY {0} '.format(', '.join(items))

            if self._join is not None:
                result += 'JOIN {0} '.format(repr(self._join))

        if self.query:
            result += 'WHERE {0} '.format(repr(self.query))

        if self.dparams:
            result += 'WITH {0} '.format(repr(self.dparams))

        if self.alias:
            result += 'AS {0}'.format(self.alias)

        if result[-1] == ' ':
            result = result[:-1]

        return result


class Cursor(Iterable):
    """Read request result."""

    def __init__(self, cursor, *args, **kwargs):

        super(Cursor, self).__init__(*args, **kwargs)

        self._cursor = cursor

    def __len__(self):

        return len(self._cursor)

    def __iter__(self):

        return iter(self._cursor)

    def __getitem__(self, key):

        return self._cursor[key]

    def __getslice__(self, i, j):

        return self._cursor[i:j]<|MERGE_RESOLUTION|>--- conflicted
+++ resolved
@@ -28,8 +28,9 @@
 
 from collections import Iterable
 
+from six import string_types
+
 from ..expr import Expression as E, Function as F
-
 from .base import CRUDElement
 from .join import Join
 
@@ -191,23 +192,20 @@
     def groupby(self, *value):
         """Get or set groupby if value is not empty.
 
-<<<<<<< HEAD
-        :param int value: value to set.
-        :return: depending on value. If empty, return this groupby, otherwise
-=======
         :param value: value to set.
         :type value: b3j0f.requester.request.expr.{Expression,Function}
         :return: depending on value. If empty, return this offset, otherwise
->>>>>>> 229c729c
             this.
         :rtype: b3j0f.requester.request.expr.{Expression,Function} or Read
         """
         if value:
             value = value[0]
 
-            if not isinstance(value, E) or isinstance(value, F):
-                raise TypeError(
-                    'Wrong value {0}. {1} or {2} expected'.format(value, E, F)
+            if not isinstance(value, (E, F) + string_types):
+                raise TypeError(
+                    'Wrong value {0}. {1} expected'.format(
+                        value, (E, F, string_types)
+                    )
                 )
 
             result = self
@@ -327,11 +325,7 @@
             if self._offset is not None:
                 result += 'OFFSET {0} '.format(repr(self._offset))
 
-<<<<<<< HEAD
             if self._groupby is not None:
-=======
-            if self._groupby:
->>>>>>> 229c729c
                 result += 'GROUP BY {0} '.format(repr(self._groupby))
 
             if self._orderby:
